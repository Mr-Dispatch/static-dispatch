--- conflicted
+++ resolved
@@ -68,9 +68,6 @@
 
 ;;; Global Method Table
 
-(defvar *known-generic-functions* nil
-  "List of generic defined with DEFGENERIC from this library.")
-
 (defvar *generic-function-table* (make-hash-table :test #'equal)
   "Hash table mapping generic functions to a list of methods.")
 
@@ -110,7 +107,7 @@
    function GF-NAME."
 
   (setf (gethash spec (ensure-gf-methods gf-name))
-	value))
+        value))
 
 (defun ensure-method-info (gf-name qualifiers specializers &key body lambda-list remove-on-redefine-p)
   "Ensures that the method table, within *GENERIC-FUNCTION-TABLE*, of
@@ -124,9 +121,9 @@
        (list qualifiers specializers) (ensure-gf-methods gf-name)
 
        (make-instance 'method-info
-		      :specializers specializers
-		      :qualifiers qualifiers
-		      :remove-on-redefine-p remove-on-redefine-p))
+                      :specializers specializers
+                      :qualifiers qualifiers
+                      :remove-on-redefine-p remove-on-redefine-p))
 
     (setf (lambda-list it) lambda-list)
     (setf (body it) body)))
@@ -140,7 +137,7 @@
     (iter
       (for (key method) in-hashtable methods)
       (when (remove-on-redefine-p method)
-	(remhash key methods)))))
+        (remhash key methods)))))
 
 (defun method-spec (method-info)
   "Return the method specifier, i.e. the key used within the method table.
@@ -157,11 +154,11 @@
    (mapcar
     (lambda (specializer)
       (match specializer
-	((list 'eql value)
-	 (intern-eql-specializer value))
-
-	(_
-	 (find-class specializer nil))))
+        ((list 'eql value)
+         (intern-eql-specializer value))
+
+        (_
+         (find-class specializer nil))))
     specializers)
    nil)
 
@@ -192,34 +189,20 @@
             (walk-environment
               (c2mop:defmethod ,name ,@args))))
 
-<<<<<<< HEAD
        ,(handler-case
-	    (multiple-value-bind (qualifiers specializers lambda-list body)
-	        (parse-method args)
+            (multiple-value-bind (qualifiers specializers lambda-list body)
+                (parse-method args)
 
               (declare (ignore qualifiers))
 
               `(progn
-	         ,(make-add-method-info name method body)
+                 ,(make-add-method-info name method body)
                  ,(make-static-dispatch name lambda-list specializers)))
 
-	  (error (e)
+          (error (e)
             (simple-style-warning "Error parsing DEFMETHOD form:~%~2T~a" e)))
 
        ,method)))
-=======
-     ,(when (member name *known-generic-functions* :test #'equal)
-        (handler-case
-	    (multiple-value-bind (qualifier specializers lambda-list body)
-	        (parse-method args)
-
-              `(progn
-	         ,(make-add-method-info name qualifier specializers body)
-                 ,(make-static-dispatch name lambda-list specializers)))
-
-	  (match-error () `(mark-no-dispatch ',name))
-	  (not-supported () `(mark-no-dispatch ',name))))))
->>>>>>> 9560079a
 
 (defmacro defgeneric (name (&rest lambda-list) &rest options)
   (let ((combination 'standard)
@@ -231,24 +214,18 @@
                 (walk-environment
                   (c2mop:defgeneric ,name ,lambda-list ,@options))))
 
-<<<<<<< HEAD
            (add-compiler-macro ',name)
            (remove-defined-methods ',name)
-=======
-     (eval-when (:compile-toplevel :load-toplevel :execute)
-       (add-compiler-macro ',name)
-       (pushnew ',name *known-generic-functions* :test #'equal))
->>>>>>> 9560079a
 
            ,@(handler-case
                  (append
                   (mappend
-	           (lambda-match
-	             ((list* :method args)
-	              (multiple-value-bind (qualifiers specializers lambda-list body)
-		          (parse-method args)
-
-		        (list `(let ((,method (find-method% ,gf ',qualifiers ',specializers)))
+                   (lambda-match
+                     ((list* :method args)
+                      (multiple-value-bind (qualifiers specializers lambda-list body)
+                          (parse-method args)
+
+                        (list `(let ((,method (find-method% ,gf ',qualifiers ',specializers)))
                                  ,(make-add-method-info name method body :remove-on-redefine-p t))
 
                               (make-static-dispatch name lambda-list specializers))))
@@ -257,12 +234,12 @@
                       (setf combination name)
                       (setf combination-options options)))
 
-	           options)
+                   options)
 
                   `((setf (combination-options ',name)
                           '(,combination ,combination-options))))
 
-	       (error (e)
+               (error (e)
                  (simple-style-warning "Error parsing DEFGENERIC form:~%~a" e)))
 
            ,gf)))))
@@ -321,7 +298,7 @@
        (return (values specializers (append required (cons x rest)))))
 
       ((or (list x specializer)
-	   x)
+           x)
        (collect x into required)
        (collect (or specializer t) into specializers)))
 
@@ -362,15 +339,15 @@
                (error "Missing method info for method ~s" method))))
 
     (let* ((gf (fdefinition name))
-	   (precedence (precedence-order (generic-function-lambda-list gf) (generic-function-argument-precedence-order gf)))
-	   (types (order-by-precedence precedence types))
+           (precedence (precedence-order (generic-function-lambda-list gf) (generic-function-argument-precedence-order gf)))
+           (types (order-by-precedence precedence types))
            (methods (generic-function-methods gf)))
 
       (when (every #'check-method methods)
         (-<> (order-method-specializers methods precedence)
-	     (applicable-methods types)
-	     (sort-methods)
-	     (mapcar #'cdr <>))))))
+             (applicable-methods types)
+             (sort-methods)
+             (mapcar #'cdr <>))))))
 
 
 (defun precedence-order (lambda-list precedence)
@@ -407,28 +384,28 @@
    for applicability."
 
   (labels ((filter-methods (types methods)
-	     (when methods
-	       (if types
-		   (->> (filter-on-type methods (first types))
-			(mapcar #'next-specializer)
-			(filter-methods (rest types)))
-		   methods)))
-
-	   (filter-on-type (methods type)
-	     (if (and remove-t (eq type t))
-		 (let ((methods (remove 'eql methods :key (compose #'ensure-car #'caar)))) ; Remove all EQL methods
-		   (and (every (compose (curry #'eq t) #'caar) methods) methods))
-		 (remove type methods :test-not #'subtypep :key #'caar)))
-
-	   (next-specializer (method)
-	     (cons (cdar method) (cdr method)))
-
-	   (copy-specializer (method)
-	     (cons (car method) method)))
+             (when methods
+               (if types
+                   (->> (filter-on-type methods (first types))
+                        (mapcar #'next-specializer)
+                        (filter-methods (rest types)))
+                   methods)))
+
+           (filter-on-type (methods type)
+             (if (and remove-t (eq type t))
+                 (let ((methods (remove 'eql methods :key (compose #'ensure-car #'caar)))) ; Remove all EQL methods
+                   (and (every (compose (curry #'eq t) #'caar) methods) methods))
+                 (remove type methods :test-not #'subtypep :key #'caar)))
+
+           (next-specializer (method)
+             (cons (cdar method) (cdr method)))
+
+           (copy-specializer (method)
+             (cons (car method) method)))
 
     (->> (mapcar #'copy-specializer methods)
-	 (filter-methods types)
-	 (mapcar #'cdr))))
+         (filter-methods types)
+         (mapcar #'cdr))))
 
 (defun sort-methods (methods)
   "Sorts METHODS by specificity."
@@ -440,45 +417,45 @@
    specializer list S2."
 
   (labels ((specializer< (s1 s2)
-	     (match* (s1 s2)
-	       (((list* (list 'eql o1) s1)
-		 (list* (list 'eql o2) s2))
-
-		(if (eql o1 o2)
-		    (specializer< s1 s2)
-		    :equal))
-
-	       (((list* (list 'eql _) _) _)
-		:less)
-
-	       ((_ (list* (list 'eql _) _))
-		:greater)
-
-	       (((list* type1 s1)
-		 (list* type2 s2))
-
-		(let ((class1 (find-class type1))
-		      (class2 (find-class type2)))
-
-		  (ensure-finalized class1)
-		  (ensure-finalized class2)
-
-		  (let ((prec1 (rest (class-precedence-list class1)))
-			(prec2 (rest (class-precedence-list class2))))
-		    (cond
-		      ((member class2 prec1) :less)
-		      ((member class1 prec2) :greater)
-		      ((eq class1 class2) (specializer< s1 s2))
-		      (t
-		       (or
-			(when (and s1 s2)
-			  (let ((order (specializer< s1 s2)))
-			    (unless (eq order :equal)
-			      order)))
-
-			(if (string< (class-name class1) (class-name class2))
-			    :less
-			    :greater))))))))))
+             (match* (s1 s2)
+               (((list* (list 'eql o1) s1)
+                 (list* (list 'eql o2) s2))
+
+                (if (eql o1 o2)
+                    (specializer< s1 s2)
+                    :equal))
+
+               (((list* (list 'eql _) _) _)
+                :less)
+
+               ((_ (list* (list 'eql _) _))
+                :greater)
+
+               (((list* type1 s1)
+                 (list* type2 s2))
+
+                (let ((class1 (find-class type1))
+                      (class2 (find-class type2)))
+
+                  (ensure-finalized class1)
+                  (ensure-finalized class2)
+
+                  (let ((prec1 (rest (class-precedence-list class1)))
+                        (prec2 (rest (class-precedence-list class2))))
+                    (cond
+                      ((member class2 prec1) :less)
+                      ((member class1 prec2) :greater)
+                      ((eq class1 class2) (specializer< s1 s2))
+                      (t
+                       (or
+                        (when (and s1 s2)
+                          (let ((order (specializer< s1 s2)))
+                            (unless (eq order :equal)
+                              order)))
+
+                        (if (string< (class-name class1) (class-name class2))
+                            :less
+                            :greater))))))))))
     (eq (specializer< s1 s2) :less)))
 
 @@ -606,16 +583,16 @@
        (for (type . rest-types) initially types then rest-types)
 
        (cond
-	 ((constantp arg *env*)
-	  (collect arg into arg-list))
-
-	 (t
-	  (let ((var (gensym (format nil "a~a" i))))
-	    (collect (list var arg) into bindings)
-	    (collect var into arg-list)
-
-	    (when type
-	      (collect `(type ,type ,var) into declarations)))))
+         ((constantp arg *env*)
+          (collect arg into arg-list))
+
+         (t
+          (let ((var (gensym (format nil "a~a" i))))
+            (collect (list var arg) into bindings)
+            (collect var into arg-list)
+
+            (when type
+              (collect `(type ,type ,var) into declarations)))))
 
        (finally (return (values bindings arg-list declarations)))))))
 
@@ -726,28 +703,28 @@
 
       `(block ,(block-name *current-gf*)
          ,(destructure-args
-	   args
-	   lambda-list
-
-	   (multiple-value-bind (forms declarations)
-	       (parse-body body :documentation t)
-
-	     `(,@(when args
-		   (-> (subseq lambda-list 0 (length specializers))
-		       (make-ignorable-declarations)
-		       list))
-
-	         ,@(when types
-		     (list (make-type-declarations
+           args
+           lambda-list
+
+           (multiple-value-bind (forms declarations)
+               (parse-body body :documentation t)
+
+             `(,@(when args
+                   (-> (subseq lambda-list 0 (length specializers))
+                       (make-ignorable-declarations)
+                       list))
+
+                 ,@(when types
+                     (list (make-type-declarations
                             (subseq lambda-list 0 (length specializers))
                             types)))
 
-	         ,@declarations
-
-	         ,@(when (and (null types) check-types)
-		     (make-type-checks lambda-list specializers))
-
-	         ,@forms)))))))
+                 ,@declarations
+
+                 ,@(when (and (null types) check-types)
+                     (make-type-checks lambda-list specializers))
+
+                 ,@forms)))))))
 
 (defun make-method-function-call (function args &optional extra)
   "Generate call to the function which implements a method.
@@ -850,16 +827,16 @@
 
     (cons
      (handler-case
-	 `(let* ,(destructure-list lambda-list args)
-	    ,@body)
+         `(let* ,(destructure-list lambda-list args)
+            ,@body)
 
        (error ()
-	 `(destructuring-bind ,lambda-list (list ,@args)
-	    ,@body))))
+         `(destructuring-bind ,lambda-list (list ,@args)
+            ,@body))))
 
     (symbol
      `(destructuring-bind ,lambda-list ,args
-	,@body))))
+        ,@body))))
 
 (defun destructure-list (lambda-list list)
   "Destructure a list.
@@ -873,89 +850,89 @@
    fails an error condition is signalled."
 
   (labels ((optional-vars (optional)
-	     ;; Extract variable names from optional argument
-	     ;; specifiers.
-
-	     (mappend #'optional-var optional))
-
-	   (optional-var (spec)
-	     ;; Extract variable names from a single optional argument
-	     ;; specifier.
-
-	     (ematch spec
-	       ((list name _ nil)
-		(list name))
-
-	       ((list name _ sp)
-		(list name sp))))
-
-	   (key-vars (key)
-	     ;; Extract variable names from keyword argument
-	     ;; specifiers.
-
-	     (mappend #'key-var key))
-
-	   (key-var (spec)
-	     ;; Extract variable names from a single keyword argument
-	     ;; specifier.
-
-	     (ematch spec
-	       ((list (list _ name) _ nil)
-		(list name))
-
-	       ((list (list _ name) _ sp)
-		(list name sp))))
-
-	   (aux-vars (aux)
-	     ;; Extract variable names from auxiliary argument
-	     ;; specifiers.
-
-	     (mapcar #'first aux))
-
-	   (quote-init-form (spec)
-	     ;; Quote the initialization form in an argument
-	     ;; specifier. If the argument does not have an
-	     ;; initialization form, returns it as is.
-
-	     (match spec
-	       ((list* name init sp)
-		(list* name `',init sp))
-
-	       (_ spec)))
-
-	   (constant-keywords-p (args)
-	     ;; Check that each of the keywords in the keyword portion
-	     ;; are constant expressions.
-	     (loop for arg in args by #'cddr
-		  always (constantp arg *env*))))
+             ;; Extract variable names from optional argument
+             ;; specifiers.
+
+             (mappend #'optional-var optional))
+
+           (optional-var (spec)
+             ;; Extract variable names from a single optional argument
+             ;; specifier.
+
+             (ematch spec
+               ((list name _ nil)
+                (list name))
+
+               ((list name _ sp)
+                (list name sp))))
+
+           (key-vars (key)
+             ;; Extract variable names from keyword argument
+             ;; specifiers.
+
+             (mappend #'key-var key))
+
+           (key-var (spec)
+             ;; Extract variable names from a single keyword argument
+             ;; specifier.
+
+             (ematch spec
+               ((list (list _ name) _ nil)
+                (list name))
+
+               ((list (list _ name) _ sp)
+                (list name sp))))
+
+           (aux-vars (aux)
+             ;; Extract variable names from auxiliary argument
+             ;; specifiers.
+
+             (mapcar #'first aux))
+
+           (quote-init-form (spec)
+             ;; Quote the initialization form in an argument
+             ;; specifier. If the argument does not have an
+             ;; initialization form, returns it as is.
+
+             (match spec
+               ((list* name init sp)
+                (list* name `',init sp))
+
+               (_ spec)))
+
+           (constant-keywords-p (args)
+             ;; Check that each of the keywords in the keyword portion
+             ;; are constant expressions.
+             (loop for arg in args by #'cddr
+                  always (constantp arg *env*))))
 
     (multiple-value-bind (required optional rest key allow-other-keys aux)
-	(parse-ordinary-lambda-list lambda-list)
+        (parse-ordinary-lambda-list lambda-list)
 
       (when (and allow-other-keys
-		 (->> (+ (length required) (length optional))
-		      (subseq list)
-		      constant-keywords-p
-		      not))
-	(error "Compile-time destructuring failed: non-constant keywords."))
+                 (->> (+ (length required) (length optional))
+                      (subseq list)
+                      constant-keywords-p
+                      not))
+        (error "Compile-time destructuring failed: non-constant keywords."))
 
       (let ((vars (append required
-			  (optional-vars optional)
-			  (ensure-list rest)
-			  (key-vars key)
-			  (aux-vars aux))))
-
-	(eval
-	 `(destructuring-bind ,(mapcar #'quote-init-form lambda-list)
-	      (list ,@(mapcar (curry #'list 'quote) list))
-
-	    (list
-	     ,@(loop
-		  for var in vars
-		  collect
-		    (if (eq var rest)
-			`(list ',var `(list ,@,var))
-			`(list ',var ,var))))))))))
+                          (optional-vars optional)
+                          (ensure-list rest)
+                          (key-vars key)
+                          (aux-vars aux))))
+
+        (eval
+         `(destructuring-bind ,(mapcar #'quote-init-form lambda-list)
+              (list ,@(mapcar (curry #'list 'quote) list))
+
+            (list
+             ,@(loop
+                  for var in vars
+                  collect
+                    (if (eq var rest)
+                        `(list ',var `(list ,@,var))
+                        `(list ',var ,var))))))))))
 
 (defun next-method-default-args (args)
   "Generate the default CALL-NEXT-METHOD argument list form.
